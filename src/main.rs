--- conflicted
+++ resolved
@@ -24,34 +24,6 @@
 use tracing_subscriber::fmt::init;
 
 #[tokio::main]
-<<<<<<< HEAD
-async fn main() {
-    // expose the environment variables
-    // dotenvy::dotenv().expect("Failed to read .env file");
-    let _ = dotenvy::dotenv();
-
-    // set variables from the environment variables
-
-    let server_address = std::env::var("SERVER_ADDRESS")
-        .unwrap_or("127.0.0.1:3000".to_owned());
-    let database_url = std::env::var("DATABASE_URL")
-        .expect("DATABASE_URL not found in the env file");
-
-    // create the database connection pool
-
-    let db_pool = PgPoolOptions::new()
-        .max_connections(16)
-        .connect(&database_url)
-        .await
-        .expect("Failed to create database connection pool");   
-
-    // create our tcp listener
-
-    let listener = TcpListener::bind(&server_address)
-        .await
-        .expect("Failed to bind to address");
-
-=======
 async fn main() -> Result<(), Box<dyn std::error::Error>> {
     // Initialize tracing
     init();
@@ -73,7 +45,6 @@
 
     // Create TCP listener
     let listener = TcpListener::bind(&config.server_address).await?;
->>>>>>> cd95862c
     println!("Server running on {}", listener.local_addr().unwrap());
 
     // Build router with middleware
